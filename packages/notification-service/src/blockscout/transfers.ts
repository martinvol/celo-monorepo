import { getGoldTokenAddress, getStableTokenAddress } from '@celo/contractkit/lib'
import { web3 } from '@celo/mobile/src/web3/contracts'
import BigNumber from 'bignumber.js'
import fetch from 'node-fetch'
<<<<<<< HEAD
import { BLOCKSCOUT_API } from '../config'
=======
import { BLOCKSCOUT_API, GOLD_TOKEN_ADDRESS, STABLE_TOKEN_ADDRESS } from '../config'
>>>>>>> 01b42f17
import { getLastBlockNotified, sendPaymentNotification, setLastBlockNotified } from '../firebase'
import { removeEmptyValuesFromObject } from '../util/utils'
import { Log, Response, Transfer } from './blockscout'
import { decodeLogs } from './decode'
export const WEI_PER_GOLD = 1000000000000000000.0

export enum Currencies {
  GOLD = 'gold',
  DOLLAR = 'dollar',
}

<<<<<<< HEAD
async function query(path: string) {
=======
export async function query(path: string) {
>>>>>>> 01b42f17
  try {
    console.debug('Querying Blockscout. Path:', path)
    const response = await fetch(BLOCKSCOUT_API + path)
    const json = await response.json()
    console.debug('Blockscout queried successfully. Path:', path)
    return json
  } catch (error) {
    console.error('Error querying blockscout', error)
  }
}

async function getLatestTokenTransfers(
  tokenAddress: string,
  lastBlockNotified: number,
  currency: Currencies
) {
  const response: Response<Log> = await query(
    `module=logs&action=getLogs&fromBlock=${lastBlockNotified + 1}&toBlock=latest` +
      `&address=${tokenAddress}`
  )

  if (!response || !response.result) {
    console.error('Invalid query response format')
    return { transfers: null, latestBlock: lastBlockNotified }
  }

  if (!response.result.length) {
    console.debug('No new logs found for token:', tokenAddress)
    return { transfers: null, latestBlock: lastBlockNotified }
  }

  console.debug('New logs found for token:', tokenAddress, response.result.length)
  const { transfers, latestBlock } = decodeLogs(response.result)
  for (const transfer of transfers.values()) {
    transfer.currency = currency
  }
  return { transfers, latestBlock }
}

export function filterAndJoinTransfers(
  goldTransfers: Map<string, Transfer> | null,
  stableTransfers: Map<string, Transfer> | null
): Transfer[] {
  if (!goldTransfers && !stableTransfers) {
    return []
  }
  if (!goldTransfers) {
    // @ts-ignore checked above
    return [...stableTransfers.values()]
  }
  if (!stableTransfers) {
    return [...goldTransfers.values()]
  }

  // Exclude transaction found in both maps as those are from exchanges
  const filteredGold = [...goldTransfers.values()].filter((t) => !stableTransfers.has(t.txHash))
  const filterdStable = [...stableTransfers.values()].filter((t) => !goldTransfers.has(t.txHash))
  return filteredGold.concat(filterdStable)
}

export function notifyForNewTransfers(
  transfers: Transfer[],
  lastBlockNotified: number
): Promise<void[]> {
  const results = new Array<Promise<void>>(transfers.length)
  for (let i = 0; i < transfers.length; i++) {
    const t = transfers[i]
    // Skip transactions for which we've already sent notifications
    if (!t || t.blockNumber <= lastBlockNotified) {
      continue
    }

    // notification data must be only string type
    const notificationData = {
      ...t,
      blockNumber: String(t.blockNumber),
      timestamp: String(t.timestamp),
    }
    const result: Promise<void> = sendPaymentNotification(
      t.recipient,
      convertWeiValue(t.value),
      t.currency,
      removeEmptyValuesFromObject(notificationData)
    )
    results[i] = result
  }
  const filtered = results.filter((el) => {
    return el !== undefined
  })
  return Promise.all(filtered)
}

export function convertWeiValue(value: string) {
  return new BigNumber(value)
    .div(WEI_PER_GOLD)
    .decimalPlaces(4)
    .valueOf()
}

export async function handleTransferNotifications(): Promise<void> {
  const lastBlockNotified = getLastBlockNotified()
  if (lastBlockNotified < 0) {
    // Firebase not yet ready
    return
  }

  const GOLD_TOKEN_ADDRESS = await getGoldTokenAddress(web3)
  const STABLE_TOKEN_ADDRESS = await getStableTokenAddress(web3)

  const {
    transfers: goldTransfers,
    latestBlock: goldTransfersLatestBlock,
  } = await getLatestTokenTransfers(GOLD_TOKEN_ADDRESS, lastBlockNotified, Currencies.GOLD)

  const {
    transfers: stableTransfers,
    latestBlock: stableTransfersLatestBlock,
  } = await getLatestTokenTransfers(STABLE_TOKEN_ADDRESS, lastBlockNotified, Currencies.DOLLAR)

  const allTransfers = filterAndJoinTransfers(goldTransfers, stableTransfers)

  await notifyForNewTransfers(allTransfers, lastBlockNotified)
  return setLastBlockNotified(Math.max(goldTransfersLatestBlock, stableTransfersLatestBlock))
}<|MERGE_RESOLUTION|>--- conflicted
+++ resolved
@@ -2,11 +2,7 @@
 import { web3 } from '@celo/mobile/src/web3/contracts'
 import BigNumber from 'bignumber.js'
 import fetch from 'node-fetch'
-<<<<<<< HEAD
 import { BLOCKSCOUT_API } from '../config'
-=======
-import { BLOCKSCOUT_API, GOLD_TOKEN_ADDRESS, STABLE_TOKEN_ADDRESS } from '../config'
->>>>>>> 01b42f17
 import { getLastBlockNotified, sendPaymentNotification, setLastBlockNotified } from '../firebase'
 import { removeEmptyValuesFromObject } from '../util/utils'
 import { Log, Response, Transfer } from './blockscout'
@@ -18,11 +14,7 @@
   DOLLAR = 'dollar',
 }
 
-<<<<<<< HEAD
-async function query(path: string) {
-=======
 export async function query(path: string) {
->>>>>>> 01b42f17
   try {
     console.debug('Querying Blockscout. Path:', path)
     const response = await fetch(BLOCKSCOUT_API + path)
