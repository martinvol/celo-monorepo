--- conflicted
+++ resolved
@@ -9,9 +9,6 @@
   } catch (e) {
     return ''
   }
-<<<<<<< HEAD
-}
-=======
 }
 
 export function parseDate(date: string | undefined) {
@@ -19,25 +16,4 @@
     return fecha.parse(date, 'MM-DD-YY')
   }
   return null
-}
-
-export default function PlaceDate({
-  location = '',
-  startDate,
-  endDate,
-}: {
-  location: string
-  startDate: Date
-  endDate?: Date
-}) {
-  const date = printDuration(startDate, endDate)
-
-  return <Text style={[TextStyles.smallMain, styles.text]}>{`${location} — ${date}`}</Text>
-}
-
-const styles = StyleSheet.create({
-  text: {
-    color: Colors.DARK_GRAY,
-  },
-})
->>>>>>> 0e9815d9
+}