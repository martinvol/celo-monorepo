--- conflicted
+++ resolved
@@ -228,13 +228,9 @@
             value={amount}
             currency={CURRENCY_ENUM.DOLLAR} // User can only send in Dollars
             fee={fee}
-<<<<<<< HEAD
-            type={isPaymentRequest ? TransactionTypes.PAY_REQUEST : TransactionTypes.SENT}
-=======
             isLoadingFee={asyncFee.loading}
             feeError={asyncFee.error}
-            type={isPaymentRequest && TransactionTypes.PAY_REQUEST}
->>>>>>> 9220b795
+            type={isPaymentRequest ? TransactionTypes.PAY_REQUEST : TransactionTypes.SENT}
             dollarBalance={this.props.dollarBalance}
           />
           <Modal
