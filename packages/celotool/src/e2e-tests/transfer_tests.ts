--- conflicted
+++ resolved
@@ -463,13 +463,8 @@
         before(`start geth on sync: ${syncMode}`, () => startSyncNode(syncMode))
 
         describe('Transfer CeloGold >', () => {
-<<<<<<< HEAD
-          const GOLD_TRANSACTION_GAS_COST = 21000
-          describe('gasCurrency = CeloGold >', () => {
-=======
           const GOLD_TRANSACTION_GAS_COST = 30005
           describe('with gasCurrency = CeloGold >', () => {
->>>>>>> 236ce422
             if (syncMode === 'light' || syncMode === 'ultralight') {
               describe('when running in light/ultralight sync mode', () => {
                 describe('when not explicitly specifying a gas fee recipient', () =>
@@ -524,11 +519,7 @@
             describe('when there is no demurrage', () => {
               describe('when setting a gas amount greater than the amount of gas necessary', () =>
                 testTransferToken({
-<<<<<<< HEAD
                   expectedGas: intrinsicGas,
-=======
-                  expectedGas: 164005,
->>>>>>> 236ce422
                   transferToken: CeloContract.GoldToken,
                   feeToken: CeloContract.StableToken,
                   txOptions: {
@@ -572,11 +563,7 @@
         describe('Transfer CeloDollars', () => {
           describe('gasCurrency = CeloDollars >', () => {
             testTransferToken({
-<<<<<<< HEAD
-              expectedGas: 175303, // 190303
-=======
               expectedGas: 175303,
->>>>>>> 236ce422
               transferToken: CeloContract.StableToken,
               feeToken: CeloContract.StableToken,
               txOptions: {
@@ -622,11 +609,7 @@
             describe('when there is no demurrage', () => {
               describe('when setting a gas amount greater than the amount of gas necessary', () =>
                 testTransferToken({
-<<<<<<< HEAD
-                  expectedGas: 55000,
-=======
                   expectedGas: 64005,
->>>>>>> 236ce422
                   transferToken: CeloContract.GoldToken,
                   feeToken: CeloContract.StableToken,
                   txOptions: {
@@ -698,13 +681,8 @@
 
               await inflationManager.setInflationRateForNextTransfer(new BigNumber(2))
               const stableTokenAddress = await kit.registry.addressFor(CeloContract.StableToken)
-<<<<<<< HEAD
-              const expectedGasUsed = 155000
-              const txRes = await runTestTransaction(
-=======
               const expectedGasUsed = 164005
               txRes = await runTestTransaction(
->>>>>>> 236ce422
                 await transferCeloGold(FromAddress, ToAddress, TransferAmount, {
                   gasCurrency: stableTokenAddress,
                   gasFeeRecipient: FeeRecipientAddress,
@@ -780,15 +758,9 @@
               await inflationManager.setInflationRateForNextTransfer(new BigNumber(2))
 
               const intrinsicGas = 155000
-<<<<<<< HEAD
               const gas = intrinsicGas + 5000
-              const txRes = await runTestTransaction(
+              txRes = await runTestTransaction(
                 await transferCeloDollars(FromAddress, ToAddress, TransferAmount, {
-=======
-              const gas = intrinsicGas + 1000
-              txRes = await runTestTransaction(
-                await transferCeloGold(FromAddress, ToAddress, TransferAmount, {
->>>>>>> 236ce422
                   gas,
                   gasCurrency: await kit.registry.addressFor(CeloContract.StableToken),
                   gasFeeRecipient: FeeRecipientAddress,
